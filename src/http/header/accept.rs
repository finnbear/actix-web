--- conflicted
+++ resolved
@@ -6,12 +6,8 @@
 use crate::http::header;
 
 crate::http::header::common_header! {
-<<<<<<< HEAD
-    /// `Accept` header, defined in [RFC 7231](http://tools.ietf.org/html/rfc7231#section-5.3.2)
-=======
     /// `Accept` header, defined
     /// in [RFC 7231 §5.3.2](https://datatracker.ietf.org/doc/html/rfc7231#section-5.3.2)
->>>>>>> 0df275c4
     ///
     /// The `Accept` header field can be used by user agents to specify
     /// response media types that are acceptable. Accept header fields can
@@ -83,11 +79,7 @@
     /// ```
     (Accept, header::ACCEPT) => (QualityItem<Mime>)+
 
-<<<<<<< HEAD
-    common_tests {
-=======
     test_parse_and_format {
->>>>>>> 0df275c4
         // Tests from the RFC
          crate::http::header::common_header_test!(
             test1,
